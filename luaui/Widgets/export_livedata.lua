--------------------------------------------------------------------------------
-- BAR Live Data Export Widget - Phase 3: JSON Transmission
-- Exports real-time game data via TCP socket to external tools
-- Author: AI Implementation
-- Version: 3.0.0 (Phase 3: JSON Transmission Complete)
-- License: GNU GPL v2 or later
--
-- Phase 1: Socket Infrastructure (Complete)
-- Phase 2: Data Collection (Complete)
-- Phase 3: JSON Transmission (Complete)
--
-- This widget collects game state data from BAR's Spring API, serializes it to
-- JSON format, and transmits it via TCP socket to external applications.
-- Features include:
-- - Efficient JSON serialization with dkjson
-- - Length-prefixed message framing protocol
-- - Transmission queue with overflow protection
-- - Performance monitoring and error handling
-- - Configurable data granularity and transmission rates
--------------------------------------------------------------------------------

function widget:GetInfo()
    return {
        name = "Live Data Export",
        desc = "Exports real-time game data via TCP socket to external applications",
        author = "AI Implementation",
        date = "2025-01-29",
        license = "GNU GPL v2 or later",
        layer = -10,  -- Low layer to avoid conflicts
<<<<<<< HEAD
        -- this does not work, do not use: enabled = true,  -- Enabled by default for testing, does not work, causes widget to not run
=======
>>>>>>> 3e1f815e
    }
end

--------------------------------------------------------------------------------
-- Configuration Defaults
--------------------------------------------------------------------------------

local DEFAULT_CONFIG = {
    host = "127.0.0.1",
    port = 9876,
    autoReconnect = true,
    maxRetryDelay = 30,  -- seconds
    initialRetryDelay = 1,  -- seconds
    logLevel = "INFO",  -- INFO, WARNING, ERROR
}

--------------------------------------------------------------------------------
-- Connection States
--------------------------------------------------------------------------------

local STATE_DISCONNECTED = "DISCONNECTED"
local STATE_CONNECTING = "CONNECTING"
local STATE_CONNECTED = "CONNECTED"
local STATE_RECONNECTING = "RECONNECTING"
local STATE_ERROR = "ERROR"

--------------------------------------------------------------------------------
-- Global Variables
--------------------------------------------------------------------------------

local tcpSocket = nil  -- FIXED: Renamed from 'socket' to avoid shadowing the library
local connectionState = STATE_DISCONNECTED
local config = {}
local lastConnectionAttempt = 0
local currentRetryDelay = DEFAULT_CONFIG.initialRetryDelay
local retryCount = 0
local lastError = nil
local widgetStartTime = 0

--------------------------------------------------------------------------------
-- Data Collection Variables (Phase 2)
--------------------------------------------------------------------------------

local dataCollection = {
    enabled = true,  -- Master switch for data collection
    frequency = 10,  -- Collect every N frames (30 Hz game = ~3 Hz default)
    granularity = "standard",  -- "minimal", "standard", "detailed"
    maxUnits = 500,  -- Maximum units to process per frame
    lastCollectionFrame = 0,
    collectionTime = 0,  -- Performance tracking
    gameState = {},  -- Current game state data
    cachedGameInfo = nil,  -- Static game information
    isSpectator = false,  -- Spectator mode flag
}

--------------------------------------------------------------------------------
-- Transmission Variables (Phase 3)
--------------------------------------------------------------------------------

local transmission = {
    enabled = true,  -- Master switch for transmission
    queue = {},  -- FIFO message queue
    queueMaxSize = 50,  -- Maximum messages in queue
    queueOverflowCount = 0,  -- Track overflow events
    currentMessage = nil,  -- Currently transmitting message
    bytesSent = 0,  -- Bytes sent for current message
    serializationTime = 0,  -- Performance tracking
    transmissionTime = 0,  -- Performance tracking
    totalBytesSent = 0,  -- Session statistics
    totalMessagesSent = 0,  -- Session statistics
    lastTransmissionFrame = 0,
    maxBytesPerFrame = 8192,  -- Bandwidth limit per frame
    bytesSentThisFrame = 0,
}

-- dkjson library (embedded)
local dkjson = {
    version = "dkjson 2.5",
    -- Pure Lua JSON encoder/decoder
    -- Embedded to avoid external dependencies
}

-- dkjson encode function (simplified for performance)
function dkjson.encode(value, state)
    local state = state or {}
    local indent = state.indent
    local level = state.level or 0
    local buffer = state.buffer or {}

    local function encode_value(val)
        local t = type(val)
        if t == "string" then
            table.insert(buffer, string.format("%q", val))
        elseif t == "number" then
            if val ~= val then  -- NaN
                table.insert(buffer, "null")
            elseif val == math.huge then
                table.insert(buffer, "null")
            elseif val == -math.huge then
                table.insert(buffer, "null")
            else
                table.insert(buffer, tostring(val))
            end
        elseif t == "boolean" then
            table.insert(buffer, val and "true" or "false")
        elseif t == "table" then
            local first = true
            table.insert(buffer, "{")
            for k, v in pairs(val) do
                if not first then table.insert(buffer, ",") end
                first = false
                table.insert(buffer, string.format("%q", k))
                table.insert(buffer, ":")
                encode_value(v)
            end
            table.insert(buffer, "}")
        elseif val == nil then
            table.insert(buffer, "null")
        else
            table.insert(buffer, "null")  -- Unknown type
        end
    end

    encode_value(value)
    return table.concat(buffer)
end

-- Message framing constants
local MESSAGE_TYPE_FULL_UPDATE = "full_update"
local MESSAGE_TYPE_CONTROL = "control"
local SCHEMA_VERSION = "1.0"

--------------------------------------------------------------------------------
-- Utility Functions
--------------------------------------------------------------------------------

local function Log(level, message)
    if config.logLevel == "ERROR" and level ~= "ERROR" then return end
    if config.logLevel == "WARNING" and level == "INFO" then return end

    local prefix = "[LiveDataExport] "
    if level == "WARNING" then
        prefix = "[LiveDataExport WARNING] "
    elseif level == "ERROR" then
        prefix = "[LiveDataExport ERROR] "
    end

    Spring.Echo(prefix .. message)
end

local function GetTime()
    return Spring.GetGameSeconds() or os.clock()
end

--------------------------------------------------------------------------------
-- Data Collection Functions (Phase 2)
--------------------------------------------------------------------------------

local function ShouldCollectData(currentFrame)
    if not dataCollection.enabled then return false end
    if connectionState ~= STATE_CONNECTED then return false end
    return (currentFrame - dataCollection.lastCollectionFrame) >= dataCollection.frequency
end

local function CollectGameInfo()
    if dataCollection.cachedGameInfo then
        return dataCollection.cachedGameInfo
    end

    local gameInfo = {
        version = Game.version or "unknown",
        mapName = Game.mapName or "unknown",
        mapSizeX = Game.mapSizeX or 0,
        mapSizeZ = Game.mapSizeZ or 0,
        modName = Game.modName or "unknown",
        modShortName = Game.modShortName or "unknown",
        startPosType = Game.startPosType or 0,
        maxUnits = Game.maxUnits or 0,
    }

    dataCollection.cachedGameInfo = gameInfo
    return gameInfo
end

local function CollectTimeInfo()
    return {
        frame = Spring.GetGameFrame() or 0,
        gameSeconds = Spring.GetGameSeconds() or 0,
        isPaused = Spring.IsPaused() or false,
        gameSpeed = Spring.GetGameSpeed() or 1.0,
    }
end

local function CollectTeamData()
    local teams = {}
    local teamList = Spring.GetTeamList() or {}

    for _, teamID in ipairs(teamList) do
        local teamInfo = Spring.GetTeamInfo(teamID)
        if teamInfo then
            local metal = Spring.GetTeamResources(teamID, "metal") or {0, 0, 0, 0}
            local energy = Spring.GetTeamResources(teamID, "energy") or {0, 0, 0, 0}

            teams[teamID] = {
                id = teamID,
                name = teamInfo.name or ("Team " .. teamID),
                leader = teamInfo.leader or -1,
                isDead = teamInfo.isDead or false,
                isAiTeam = teamInfo.isAiTeam or false,
                side = teamInfo.side or "unknown",
                allyTeam = teamInfo.allyTeam or 0,
                metal = {
                    current = metal[1] or 0,
                    storage = metal[2] or 0,
                    pull = metal[3] or 0,
                    income = metal[4] or 0,
                    expense = metal[5] or 0,
                },
                energy = {
                    current = energy[1] or 0,
                    storage = energy[2] or 0,
                    pull = energy[3] or 0,
                    income = energy[4] or 0,
                    expense = energy[5] or 0,
                },
            }
        end
    end

    return teams
end

local function IsUnitVisible(unitID)
    if dataCollection.isSpectator then
        return true  -- Spectators see everything
    end
    return Spring.IsUnitVisible(unitID) or false
end

local function CollectUnitData()
    local units = {}
    local allUnits = Spring.GetAllUnits() or {}
    local processedCount = 0

    for _, unitID in ipairs(allUnits) do
        if processedCount >= dataCollection.maxUnits then
            Log("WARNING", "Reached max units limit (" .. dataCollection.maxUnits .. ")")
            break
        end

        if IsUnitVisible(unitID) then
            local unitData = {
                id = unitID,
                defId = Spring.GetUnitDefID(unitID) or 0,
                team = Spring.GetUnitTeam(unitID) or 0,
            }

            -- Position (always included)
            local x, y, z = Spring.GetUnitPosition(unitID)
            if x then
                unitData.pos = {x = x, y = y, z = z}
            end

            -- Health (always included)
            local health, maxHealth, paralyze, capture, build = Spring.GetUnitHealth(unitID)
            if health then
                unitData.health = {
                    current = health,
                    max = maxHealth or health,
                    paralyze = paralyze or 0,
                    capture = capture or 0,
                    build = build or 1.0,
                }
            end

            -- Additional data based on granularity
            if dataCollection.granularity == "standard" or dataCollection.granularity == "detailed" then
                -- Velocity
                local vx, vy, vz = Spring.GetUnitVelocity(unitID)
                if vx then
                    unitData.velocity = {x = vx, y = vy, z = vz}
                end

                -- Build progress (if not complete)
                if unitData.health and unitData.health.build < 1.0 then
                    unitData.buildProgress = unitData.health.build
                end
            end

            if dataCollection.granularity == "detailed" then
                -- Unit states
                local states = Spring.GetUnitStates(unitID)
                if states then
                    local isRepeat = rawget(states, "repeat") or false
                    unitData.states = {
                        fireState = states.firestate or 0,
                        moveState = states.movestate or 0,
<<<<<<< HEAD
                        isRepeat = isRepeat,
=======
                        repeatState = states["repeat"] or false, -- Bracket notation, to access table keys that happen to be Lua keywords ingame, being 'repeat'.
>>>>>>> 3e1f815e
                        cloakState = states.cloak or false,
                        activeState = states.active or true,
                    }
                end

                -- Commands queue (first command only, for performance)
                local commands = Spring.GetUnitCommands(unitID, 1)
                if commands and #commands > 0 then
                    unitData.currentCommand = {
                        id = commands[1].id or 0,
                        params = commands[1].params or {},
                    }
                end
            end

            table.insert(units, unitData)
            processedCount = processedCount + 1
        end
    end

    return units
end

local function CollectGameState()
    local startTime = os.clock()

    local gameState = {
        schema_version = SCHEMA_VERSION,
        timestamp = os.time(),
        gameInfo = CollectGameInfo(),
        timeInfo = CollectTimeInfo(),
        teams = CollectTeamData(),
        units = CollectUnitData(),
        isSpectator = dataCollection.isSpectator,
    }

    local endTime = os.clock()
    dataCollection.collectionTime = (endTime - startTime) * 1000  -- Convert to milliseconds

    if dataCollection.collectionTime > 5 then
        Log("WARNING", string.format("Data collection took %.2f ms", dataCollection.collectionTime))
    end

    return gameState
end

--------------------------------------------------------------------------------
-- Transmission Functions (Phase 3)
--------------------------------------------------------------------------------

local function CreateFullUpdateMessage(gameState, sequence)
    return {
        type = MESSAGE_TYPE_FULL_UPDATE,
        schema_version = SCHEMA_VERSION,
        timestamp = gameState.timestamp,
        game_frame = gameState.timeInfo.frame,
        game_time = gameState.timeInfo.gameSeconds,
        is_paused = gameState.timeInfo.isPaused,
        game_speed = gameState.timeInfo.gameSpeed,
        teams = gameState.teams,
        units = gameState.units,
        is_spectator = gameState.isSpectator,
        sequence = sequence,
    }
end

local function CreateControlMessage(action, data)
    local message = {
        type = MESSAGE_TYPE_CONTROL,
        schema_version = SCHEMA_VERSION,
        timestamp = os.time(),
        action = action,
    }

    if data then
        for k, v in pairs(data) do
            message[k] = v
        end
    end

    return message
end

local function SerializeMessage(message)
    local startTime = os.clock()

    -- Use dkjson to encode message
    local jsonString = dkjson.encode(message)

    local endTime = os.clock()
    transmission.serializationTime = (endTime - startTime) * 1000

    if transmission.serializationTime > 2 then
        Log("WARNING", string.format("Serialization took %.2f ms", transmission.serializationTime))
    end

    return jsonString
end

local function FrameMessage(jsonString)
    -- Length-prefixed framing: 4-byte big-endian length + JSON
    local length = #jsonString
    local lengthBytes = string.char(
        math.floor(length / 16777216) % 256,
        math.floor(length / 65536) % 256,
        math.floor(length / 256) % 256,
        length % 256
    )
    return lengthBytes .. jsonString
end

local function QueueMessage(message, priority)
    -- Add message to transmission queue
    if not transmission.enabled then return false end

    -- Check queue size limit
    if #transmission.queue >= transmission.queueMaxSize then
        -- Drop oldest message (FIFO overflow strategy)
        table.remove(transmission.queue, 1)
        transmission.queueOverflowCount = transmission.queueOverflowCount + 1
        Log("WARNING", "Transmission queue overflow - dropped oldest message")
    end

    -- Add new message
    table.insert(transmission.queue, {
        message = message,
        priority = priority or 1,
        created = os.clock(),
    })

    return true
end

local function GetNextMessageFromQueue()
    -- Return oldest message from queue
    if #transmission.queue > 0 then
        return table.remove(transmission.queue, 1)
    end
    return nil
end

local function SendMessage(socket, framedMessage)
    if not socket then return false, "no socket" end

    local startTime = os.clock()
    local totalSent = 0
    local messageSize = #framedMessage

    -- Handle partial sends
    if transmission.currentMessage then
        -- Continue sending current message
        local remaining = transmission.currentMessage:sub(transmission.bytesSent + 1)
        local sent, err, partial = socket:send(remaining)

        if sent then
            transmission.bytesSent = transmission.bytesSent + sent
            totalSent = sent

            if transmission.bytesSent >= #transmission.currentMessage then
                -- Message complete
                transmission.currentMessage = nil
                transmission.bytesSent = 0
                transmission.totalMessagesSent = transmission.totalMessagesSent + 1
            end
        elseif err == "timeout" then
            -- Normal for non-blocking, will retry next frame
            return true, "timeout"
        else
            -- Error
            transmission.currentMessage = nil
            transmission.bytesSent = 0
            return false, err
        end
    else
        -- Start new message
        local sent, err, partial = socket:send(framedMessage)

        if sent then
            totalSent = sent
            transmission.totalBytesSent = transmission.totalBytesSent + sent

            if sent >= messageSize then
                -- Message sent completely
                transmission.totalMessagesSent = transmission.totalMessagesSent + 1
            else
                -- Partial send, save for next attempt
                transmission.currentMessage = framedMessage
                transmission.bytesSent = sent
            end
        elseif err == "timeout" then
            -- Normal for non-blocking
            return true, "timeout"
        else
            -- Error
            return false, err
        end
    end

    local endTime = os.clock()
    transmission.transmissionTime = (endTime - startTime) * 1000

    transmission.bytesSentThisFrame = transmission.bytesSentThisFrame + totalSent

    return true, nil
end

local function ProcessTransmissionQueue()
    if not transmission.enabled or connectionState ~= STATE_CONNECTED or not tcpSocket then
        return
    end

    -- Reset per-frame bandwidth counter
    if Spring.GetGameFrame() ~= transmission.lastTransmissionFrame then
        transmission.bytesSentThisFrame = 0
        transmission.lastTransmissionFrame = Spring.GetGameFrame()
    end

    -- Send messages until queue empty or bandwidth limit reached
    local messagesSent = 0
    while #transmission.queue > 0 and transmission.bytesSentThisFrame < transmission.maxBytesPerFrame do
        local queueItem = GetNextMessageFromQueue()
        if not queueItem then break end

        -- Serialize message
        local jsonString = SerializeMessage(queueItem.message)
        if not jsonString then
            Log("ERROR", "Failed to serialize message")
            break
        end

        -- Frame message
        local framedMessage = FrameMessage(jsonString)

        -- Send message
        local success, err = SendMessage(tcpSocket, framedMessage)
        if not success then
            if err ~= "timeout" then
                Log("ERROR", "Transmission failed: " .. (err or "unknown error"))
                -- Re-queue message for retry (put back at front)
                table.insert(transmission.queue, 1, queueItem)
                break
            end
            -- Timeout is normal, will retry next frame
        else
            messagesSent = messagesSent + 1
        end

        -- Safety check: don't spend too much time transmitting
        if messagesSent >= 5 then break end
    end
end

local function SetConnectionState(newState)
    if connectionState ~= newState then
        Log("INFO", "State change: " .. connectionState .. " -> " .. newState)
        connectionState = newState
        if newState == STATE_CONNECTED then
            currentRetryDelay = DEFAULT_CONFIG.initialRetryDelay
            retryCount = 0
            -- Phase 3: Send connection established message
            if transmission.enabled then
                local controlMessage = CreateControlMessage("connection_established", {
                    widget_version = "3.0.0",
                    capabilities = {MESSAGE_TYPE_FULL_UPDATE, MESSAGE_TYPE_CONTROL},
                    queue_size = #transmission.queue,
                })
                QueueMessage(controlMessage, 2)  -- High priority
            end
        elseif newState == STATE_DISCONNECTED then
            -- Clear transmission state
            transmission.currentMessage = nil
            transmission.bytesSent = 0
            transmission.bytesSentThisFrame = 0
        end
    end
end

--------------------------------------------------------------------------------
-- Socket Management Functions
--------------------------------------------------------------------------------

local function CreateSocket()
    if tcpSocket then
        tcpSocket:close()
        tcpSocket = nil
    end

    -- FIXED: Properly access the LuaSocket library
    -- In Spring 98.0+, the socket library is pre-loaded by the engine
    -- We use rawget to access the 'socket' library from the global environment
    -- (not our 'tcpSocket' variable)
    local socketLib = rawget(getfenv(0), "socket")
    if not socketLib then
        Log("ERROR", "LuaSocket library not available - ensure LuaSocketEnabled is not set to 0")
        SetConnectionState(STATE_ERROR)
        return false
    end

    -- Create TCP socket from the library
    tcpSocket = socketLib.tcp()
    if not tcpSocket then
        Log("ERROR", "Failed to create TCP socket")
        SetConnectionState(STATE_ERROR)
        return false
    end

    -- Set non-blocking mode immediately
    tcpSocket:settimeout(0)
    Log("INFO", "Socket created and set to non-blocking mode")
    return true
end

local function AttemptConnection()
    if not tcpSocket then
        if not CreateSocket() then return false end
    end

    local result, err = tcpSocket:connect(config.host, config.port)

    if result then
        -- Connection established immediately (rare for non-blocking)
        Log("INFO", "Connected to " .. config.host .. ":" .. config.port)
        SetConnectionState(STATE_CONNECTED)
        return true
    elseif err == "timeout" then
        -- Connection in progress (expected for non-blocking)
        SetConnectionState(STATE_CONNECTING)
        return true
    else
        -- Actual connection error
        lastError = err
        Log("WARNING", "Connection failed: " .. err)
        SetConnectionState(STATE_ERROR)
        return false
    end
end

local function CheckConnectionStatus()
    if not tcpSocket then return false end

    -- Use select to check if socket is writable (connected)
    -- FIXED: Access socketLib directly for the select method
    local socketLib = rawget(getfenv(0), "socket")
    if not socketLib then
        Log("WARNING", "Socket library unavailable during connection check")
        return false
    end

    local ready = socketLib.select({tcpSocket}, nil, 0)
    if ready and #ready > 0 then
        Log("INFO", "Connection established to " .. config.host .. ":" .. config.port)
        SetConnectionState(STATE_CONNECTED)
        return true
    end

    return false
end

local function CloseSocket()
    if tcpSocket then
        tcpSocket:close()
        tcpSocket = nil
        Log("INFO", "Socket closed")
    end
    SetConnectionState(STATE_DISCONNECTED)
end

--------------------------------------------------------------------------------
-- Reconnection Logic
--------------------------------------------------------------------------------

local function ShouldAttemptReconnect()
    if not config.autoReconnect then return false end
    if connectionState == STATE_CONNECTED then return false end

    local currentTime = GetTime()
    return (currentTime - lastConnectionAttempt) >= currentRetryDelay
end

local function HandleReconnection()
    lastConnectionAttempt = GetTime()

    if AttemptConnection() then
        retryCount = retryCount + 1
        Log("INFO", "Reconnection attempt " .. retryCount .. " (delay: " .. currentRetryDelay .. "s)")
    else
        -- Increase retry delay exponentially
        currentRetryDelay = math.min(currentRetryDelay * 2, config.maxRetryDelay)
        Log("WARNING", "Reconnection failed, next attempt in " .. currentRetryDelay .. " seconds")
        SetConnectionState(STATE_RECONNECTING)
    end
end

--------------------------------------------------------------------------------
-- Widget Lifecycle Functions
--------------------------------------------------------------------------------

function widget:Initialize()
    widgetStartTime = GetTime()
    Log("INFO", "Live Data Export widget initializing")

    -- Load configuration
    local savedConfig = self:GetConfigData()
    if savedConfig then
        for k, v in pairs(DEFAULT_CONFIG) do
            config[k] = savedConfig[k] or v
        end
        -- Load Phase 2 config if available
        if savedConfig.dataCollection then
            for k, v in pairs(savedConfig.dataCollection) do
                dataCollection[k] = v
            end
        end
    else
        config = table.copy(DEFAULT_CONFIG)
    end

    -- Determine if we're in spectator mode
    local myPlayerID = Spring.GetMyPlayerID()
    if myPlayerID then
        local playerInfo = Spring.GetPlayerInfo(myPlayerID)
        if playerInfo and playerInfo.isSpec then
            dataCollection.isSpectator = true
            Log("INFO", "Spectator mode detected - full visibility enabled")
        end
    end

    Log("INFO", "Configuration loaded - Host: " .. config.host .. ", Port: " .. config.port)
    Log("INFO", "Data collection: " .. (dataCollection.enabled and "enabled" or "disabled") ..
          ", Frequency: every " .. dataCollection.frequency .. " frames" ..
          ", Granularity: " .. dataCollection.granularity)

    -- Initial connection attempt
    if config.autoReconnect then
        AttemptConnection()
    end
end

function widget:Shutdown()
    Log("INFO", "Live Data Export widget shutting down")
    CloseSocket()
end

function widget:Update(dt)
    -- Main update loop - keep execution under 2ms total

    if connectionState == STATE_DISCONNECTED and config.autoReconnect then
        if ShouldAttemptReconnect() then
            HandleReconnection()
        end
    elseif connectionState == STATE_CONNECTING then
        if CheckConnectionStatus() then
            -- Connection successful
        end
    elseif connectionState == STATE_CONNECTED then
        -- Check if connection is still alive (basic keep-alive)
        -- For now, just ensure socket exists
        if not tcpSocket then
            Log("WARNING", "Socket lost unexpectedly")
            SetConnectionState(STATE_ERROR)
        end

        -- Phase 2: Data collection
        local currentFrame = Spring.GetGameFrame() or 0
        if ShouldCollectData(currentFrame) then
            dataCollection.lastCollectionFrame = currentFrame
            dataCollection.gameState = CollectGameState()
    
            -- Phase 3: Queue data for transmission
            if transmission.enabled then
                local message = CreateFullUpdateMessage(dataCollection.gameState, transmission.totalMessagesSent + 1)
                QueueMessage(message, 1)  -- Normal priority
    
                if dataCollection.collectionTime > 1 then
                    Log("INFO", string.format("Collected data: %d teams, %d units (%.2f ms)",
                        #dataCollection.gameState.teams or 0, #dataCollection.gameState.units or 0,
                        dataCollection.collectionTime))
                end
            end
        end
    
        -- Phase 3: Process transmission queue
        ProcessTransmissionQueue()
    elseif connectionState == STATE_ERROR or connectionState == STATE_RECONNECTING then
        if ShouldAttemptReconnect() then
            HandleReconnection()
        end
    end
end

function widget:GetConfigData()
    return {
        host = config.host,
        port = config.port,
        autoReconnect = config.autoReconnect,
        maxRetryDelay = config.maxRetryDelay,
        initialRetryDelay = config.initialRetryDelay,
        logLevel = config.logLevel,
        dataCollection = {
            enabled = dataCollection.enabled,
            frequency = dataCollection.frequency,
            granularity = dataCollection.granularity,
            maxUnits = dataCollection.maxUnits,
        },
        transmission = {
            enabled = transmission.enabled,
            queueMaxSize = transmission.queueMaxSize,
            maxBytesPerFrame = transmission.maxBytesPerFrame,
        }
    }
end

function widget:SetConfigData(data)
    if data then
        config = data
        if data.dataCollection then
            for k, v in pairs(data.dataCollection) do
                dataCollection[k] = v
            end
        end
        if data.transmission then
            for k, v in pairs(data.transmission) do
                transmission[k] = v
            end
        end
        Log("INFO", "Configuration updated")
    end
end

--------------------------------------------------------------------------------
-- Console Commands (for debugging)
--------------------------------------------------------------------------------

function widget:TextCommand(command)
    local cmd = command:lower():gsub("^%s*(.-)%s*$", "%1")

    if cmd == "livedata status" then
        Log("INFO", "Status: " .. connectionState ..
              ", Host: " .. config.host ..
              ", Port: " .. config.port ..
              ", Retries: " .. retryCount)
        if lastError then
            Log("INFO", "Last error: " .. lastError)
        end
        Log("INFO", "Data collection: " .. (dataCollection.enabled and "enabled" or "disabled") ..
              ", Last collection: " .. dataCollection.collectionTime .. " ms" ..
              ", Units collected: " .. (dataCollection.gameState.units and #dataCollection.gameState.units or 0))
        Log("INFO", "Transmission: " .. (transmission.enabled and "enabled" or "disabled") ..
              ", Queue: " .. #transmission.queue .. "/" .. transmission.queueMaxSize ..
              ", Sent: " .. transmission.totalMessagesSent .. " msgs, " .. transmission.totalBytesSent .. " bytes" ..
              ", Overflow: " .. transmission.queueOverflowCount)
    elseif cmd:find("^livedata connect") then
        Log("INFO", "Manual connection attempt")
        AttemptConnection()
    elseif cmd:find("^livedata disconnect") then
        Log("INFO", "Manual disconnection")
        CloseSocket()
    elseif cmd:find("^livedata sethost%s+(.+)") then
        local host = cmd:match("^livedata sethost%s+(.+)")
        config.host = host
        Log("INFO", "Host set to: " .. host)
    elseif cmd:find("^livedata setport%s+(%d+)") then
        local port = tonumber(cmd:match("^livedata setport%s+(%d+)"))
        if port and port > 0 and port < 65536 then
            config.port = port
            Log("INFO", "Port set to: " .. port)
        else
            Log("ERROR", "Invalid port number")
        end
    elseif cmd == "livedata collect" then
        if connectionState == STATE_CONNECTED then
            local currentFrame = Spring.GetGameFrame() or 0
            dataCollection.lastCollectionFrame = currentFrame - dataCollection.frequency  -- Force collection
            Log("INFO", "Manual data collection triggered")
        else
            Log("WARNING", "Cannot collect data - not connected")
        end
    elseif cmd:find("^livedata setfreq%s+(%d+)") then
        local freq = tonumber(cmd:match("^livedata setfreq%s+(%d+)"))
        if freq and freq > 0 then
            dataCollection.frequency = freq
            Log("INFO", "Collection frequency set to every " .. freq .. " frames")
        else
            Log("ERROR", "Invalid frequency")
        end
    elseif cmd:find("^livedata setgran%s+(%w+)") then
        local gran = cmd:match("^livedata setgran%s+(%w+)")
        if gran == "minimal" or gran == "standard" or gran == "detailed" then
            dataCollection.granularity = gran
            Log("INFO", "Data granularity set to: " .. gran)
        else
            Log("ERROR", "Invalid granularity (use: minimal, standard, detailed)")
        end
    elseif cmd == "livedata toggle" then
        dataCollection.enabled = not dataCollection.enabled
        Log("INFO", "Data collection " .. (dataCollection.enabled and "enabled" or "disabled"))
    elseif cmd:find("^livedata setqueuesize%s+(%d+)") then
        local size = tonumber(cmd:match("^livedata setqueuesize%s+(%d+)"))
        if size and size > 0 and size <= 200 then
            transmission.queueMaxSize = size
            Log("INFO", "Transmission queue size set to: " .. size)
        else
            Log("ERROR", "Invalid queue size (1-200)")
        end
    elseif cmd == "livedata clearqueue" then
        transmission.queue = {}
        transmission.currentMessage = nil
        transmission.bytesSent = 0
        Log("INFO", "Transmission queue cleared")
    elseif cmd == "livedata testmessage" then
        if connectionState == STATE_CONNECTED then
            local testMessage = CreateControlMessage("test_message", {
                test_data = "Hello from BAR Live Data Export Widget v3.0.0",
                timestamp = os.time(),
            })
            QueueMessage(testMessage, 2)
            Log("INFO", "Test message queued for transmission")
        else
            Log("WARNING", "Cannot send test message - not connected")
        end
    else
        return false  -- Command not handled
    end

    return true
end

--------------------------------------------------------------------------------
-- End of Widget
--------------------------------------------------------------------------------<|MERGE_RESOLUTION|>--- conflicted
+++ resolved
@@ -27,10 +27,6 @@
         date = "2025-01-29",
         license = "GNU GPL v2 or later",
         layer = -10,  -- Low layer to avoid conflicts
-<<<<<<< HEAD
-        -- this does not work, do not use: enabled = true,  -- Enabled by default for testing, does not work, causes widget to not run
-=======
->>>>>>> 3e1f815e
     }
 end
 
@@ -328,11 +324,7 @@
                     unitData.states = {
                         fireState = states.firestate or 0,
                         moveState = states.movestate or 0,
-<<<<<<< HEAD
                         isRepeat = isRepeat,
-=======
-                        repeatState = states["repeat"] or false, -- Bracket notation, to access table keys that happen to be Lua keywords ingame, being 'repeat'.
->>>>>>> 3e1f815e
                         cloakState = states.cloak or false,
                         activeState = states.active or true,
                     }
